--- conflicted
+++ resolved
@@ -49,14 +49,7 @@
     "sphinx-copybutton",
     "pandas",
 ]
-<<<<<<< HEAD
-test = [
-    "pytest",
-    "coverage",
-]
-=======
 test = ["pytest", "coverage"]
->>>>>>> d6015b21
 
 [tool.hatch.build.targets.wheel]
 packages = ['src/flowsom']
@@ -72,14 +65,11 @@
     "--import-mode=importlib", # allow using test files with same name
 ]
 
-<<<<<<< HEAD
-=======
 [tool.fawltydeps]
 code = ["src"]                  # Only search for imports under ./src
 deps = ["pyproject.toml"]       # Only look for declared dependencies here
 ignore_undeclared = ["flowsom"]
 
->>>>>>> d6015b21
 [tool.ruff]
 line-length = 120
 src = ["src"]
